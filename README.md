<<<<<<< HEAD
# 📷 CNN Visualization for Glasses Classification

### 🧠 A Convolutional Neural Network (CNN) project to classify images of glasses vs. no-glasses with a real-time visualization interface created without using any libraries related to neural networks.

---

## ✨ Features

### 📊 Interactive GUI
A Tkinter-based GUI that showcases:

- **The CNN Structure**:
  - Input, Convolutional, Pooling, and Fully Connected layers.
- **Real-Time Training Metrics**:
  - **Loss** and **Accuracy** graphs that update dynamically.
- **Dynamic Weight Visualization**:
  - Connections are color-coded to represent weight strength after each epoch.

---

## 🛠 Comprehensive CNN Architecture

1. **Convolutional Layer**: Extracts spatial features from the input using filters.  
   **Formula**:  
   \[
   Y[i, j] = \sum_{k=0}^{K} \sum_{l=0}^{L} X[i+k, j+l] \cdot W[k, l] + b
   \]
   Where:
   - \( Y[i, j] \): Output feature map.
   - \( X[i, j] \): Input image/window.
   - \( W[k, l] \): Filter weights.
   - \( b \): Bias term.

2. **MaxPooling Layer**: Reduces the spatial dimensions while retaining the most important features.  
   **Formula**:  
   \[
   Y[i, j] = \max \left( X[i:i+P, j:j+P] \right)
   \]
   Where \( P \) is the pooling window size.

3. **Fully Connected Layer**: Maps high-level features to class probabilities.  
   **Formula**:  
   \[
   Z = W \cdot X + b
   \]
   Followed by **Softmax Activation**:
   \[
   \text{Softmax}(Z_i) = \frac{e^{Z_i}}{\sum_{j} e^{Z_j}}
   \]

---

## 📂 Dataset
A collection of labeled images, classified into two categories:
- **Glasses**
- **No-Glasses**

---

## 📌 Customizable
- **Hyperparameters**:
  - Learning rate
  - Number of epochs
- **Network Layers**:
  - Easily modify the number of filters, pooling size, and fully connected neurons.

---

## 🚀 Getting Started

### 1️⃣ Prerequisites
- Required libraries: `numpy`, `scipy`, `pillow`, `matplotlib`, `tkinter`, `scikit-learn`
=======
📷 CNN Visualization for Glasses Classification



A Convolutional Neural Network (CNN) project to classify images of glasses vs. no-glasses with a real-time visualization interface.
✨ Features
Interactive GUI:
A Tkinter-based GUI displays:

The CNN structure: Input, Convolutional, Pooling, and Fully Connected layers.
Real-time training metrics: Loss and Accuracy.
Dynamic weight visualization: Color-coded updates for weights after every epoch.
Comprehensive CNN Architecture:

Convolutional Layer: Extracts spatial features.
MaxPooling Layer: Reduces spatial dimensions.
Fully Connected Layer: Maps features to classification probabilities.
Dataset:
A collection of labeled images classified into two categories:

Glasses
No-Glasses
Customizable:

Hyperparameters (learning rate, epochs).
Network layers and structure.
>>>>>>> d1ce4498
<|MERGE_RESOLUTION|>--- conflicted
+++ resolved
@@ -1,80 +1,4 @@
-<<<<<<< HEAD
-# 📷 CNN Visualization for Glasses Classification
-
-### 🧠 A Convolutional Neural Network (CNN) project to classify images of glasses vs. no-glasses with a real-time visualization interface created without using any libraries related to neural networks.
-
----
-
-## ✨ Features
-
-### 📊 Interactive GUI
-A Tkinter-based GUI that showcases:
-
-- **The CNN Structure**:
-  - Input, Convolutional, Pooling, and Fully Connected layers.
-- **Real-Time Training Metrics**:
-  - **Loss** and **Accuracy** graphs that update dynamically.
-- **Dynamic Weight Visualization**:
-  - Connections are color-coded to represent weight strength after each epoch.
-
----
-
-## 🛠 Comprehensive CNN Architecture
-
-1. **Convolutional Layer**: Extracts spatial features from the input using filters.  
-   **Formula**:  
-   \[
-   Y[i, j] = \sum_{k=0}^{K} \sum_{l=0}^{L} X[i+k, j+l] \cdot W[k, l] + b
-   \]
-   Where:
-   - \( Y[i, j] \): Output feature map.
-   - \( X[i, j] \): Input image/window.
-   - \( W[k, l] \): Filter weights.
-   - \( b \): Bias term.
-
-2. **MaxPooling Layer**: Reduces the spatial dimensions while retaining the most important features.  
-   **Formula**:  
-   \[
-   Y[i, j] = \max \left( X[i:i+P, j:j+P] \right)
-   \]
-   Where \( P \) is the pooling window size.
-
-3. **Fully Connected Layer**: Maps high-level features to class probabilities.  
-   **Formula**:  
-   \[
-   Z = W \cdot X + b
-   \]
-   Followed by **Softmax Activation**:
-   \[
-   \text{Softmax}(Z_i) = \frac{e^{Z_i}}{\sum_{j} e^{Z_j}}
-   \]
-
----
-
-## 📂 Dataset
-A collection of labeled images, classified into two categories:
-- **Glasses**
-- **No-Glasses**
-
----
-
-## 📌 Customizable
-- **Hyperparameters**:
-  - Learning rate
-  - Number of epochs
-- **Network Layers**:
-  - Easily modify the number of filters, pooling size, and fully connected neurons.
-
----
-
-## 🚀 Getting Started
-
-### 1️⃣ Prerequisites
-- Required libraries: `numpy`, `scipy`, `pillow`, `matplotlib`, `tkinter`, `scikit-learn`
-=======
 📷 CNN Visualization for Glasses Classification
-
-
 
 A Convolutional Neural Network (CNN) project to classify images of glasses vs. no-glasses with a real-time visualization interface.
 ✨ Features
@@ -97,5 +21,4 @@
 Customizable:
 
 Hyperparameters (learning rate, epochs).
-Network layers and structure.
->>>>>>> d1ce4498
+Network layers and structure.